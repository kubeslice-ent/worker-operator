--- conflicted
+++ resolved
@@ -32,12 +32,9 @@
 
 	meshv1beta1 "bitbucket.org/realtimeai/kubeslice-operator/api/v1beta1"
 	"bitbucket.org/realtimeai/kubeslice-operator/internal/logger"
-<<<<<<< HEAD
 	"bitbucket.org/realtimeai/kubeslice-operator/pkg/events"
-=======
 	"bitbucket.org/realtimeai/kubeslice-operator/internal/manifest"
 	"sigs.k8s.io/controller-runtime/pkg/controller/controllerutil"
->>>>>>> 82612f11
 )
 
 var sliceFinalizer = "mesh.kubeslice.io/slice-finalizer"
@@ -45,16 +42,11 @@
 // SliceReconciler reconciles a Slice object
 type SliceReconciler struct {
 	client.Client
-<<<<<<< HEAD
-	Scheme        *runtime.Scheme
-	Log           logr.Logger
 	EventRecorder *events.EventRecorder
-=======
 	Scheme    *runtime.Scheme
 	Log       logr.Logger
 	NetOpPods []NetOpPod
 	HubClient HubClientProvider
->>>>>>> 82612f11
 }
 
 //+kubebuilder:rbac:groups=mesh.avesha.io,resources=slice,verbs=get;list;watch;create;update;patch;delete
