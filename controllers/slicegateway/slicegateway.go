--- conflicted
+++ resolved
@@ -22,10 +22,7 @@
 	"context"
 	_ "errors"
 	"fmt"
-<<<<<<< HEAD
 	"math"
-=======
->>>>>>> 19451d84
 	"os"
 	"strconv"
 	"time"
