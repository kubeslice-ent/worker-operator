/*
Copyright 2022.

Licensed under the Apache License, Version 2.0 (the "License");
you may not use this file except in compliance with the License.
You may obtain a copy of the License at

    http://www.apache.org/licenses/LICENSE-2.0

Unless required by applicable law or agreed to in writing, software
distributed under the License is distributed on an "AS IS" BASIS,
WITHOUT WARRANTIES OR CONDITIONS OF ANY KIND, either express or implied.
See the License for the specific language governing permissions and
limitations under the License.
*/

package main

import (
<<<<<<< HEAD
	"bitbucket.org/realtimeai/kubeslice-operator/pkg/events"
=======
	"bitbucket.org/realtimeai/kubeslice-operator/internal/cluster"
>>>>>>> 82612f11
	"flag"
	"os"
	// Import all Kubernetes client auth plugins (e.g. Azure, GCP, OIDC, etc.)
	// to ensure that exec-entrypoint and run can make use of them.
	_ "k8s.io/client-go/plugin/pkg/client/auth"

	"k8s.io/apimachinery/pkg/runtime"
	utilruntime "k8s.io/apimachinery/pkg/util/runtime"
	clientgoscheme "k8s.io/client-go/kubernetes/scheme"
	ctrl "sigs.k8s.io/controller-runtime"
	"sigs.k8s.io/controller-runtime/pkg/client"
	"sigs.k8s.io/controller-runtime/pkg/healthz"
	"sigs.k8s.io/controller-runtime/pkg/log/zap"
	"sigs.k8s.io/controller-runtime/pkg/webhook"

	nsmv1alpha1 "github.com/networkservicemesh/networkservicemesh/k8s/pkg/apis/networkservice/v1alpha1"
	istiov1beta1 "istio.io/client-go/pkg/apis/networking/v1beta1"

	meshv1beta1 "bitbucket.org/realtimeai/kubeslice-operator/api/v1beta1"
	"bitbucket.org/realtimeai/kubeslice-operator/controllers"
	"bitbucket.org/realtimeai/kubeslice-operator/controllers/serviceexport"
	"bitbucket.org/realtimeai/kubeslice-operator/controllers/serviceimport"
	hub "bitbucket.org/realtimeai/kubeslice-operator/internal/hub/hubclient"
	"bitbucket.org/realtimeai/kubeslice-operator/internal/hub/manager"
	"bitbucket.org/realtimeai/kubeslice-operator/internal/logger"
	"bitbucket.org/realtimeai/kubeslice-operator/internal/utils"
	deploywh "bitbucket.org/realtimeai/kubeslice-operator/internal/webhook/deploy"
	//+kubebuilder:scaffold:imports
)

var (
	scheme   = runtime.NewScheme()
	setupLog = ctrl.Log.WithName("setup")
)

func init() {
	utilruntime.Must(clientgoscheme.AddToScheme(scheme))
	utilruntime.Must(nsmv1alpha1.AddToScheme(scheme))
	utilruntime.Must(istiov1beta1.AddToScheme(scheme))
	utilruntime.Must(meshv1beta1.AddToScheme(scheme))
	utilruntime.Must(istiov1beta1.AddToScheme(scheme))
	//+kubebuilder:scaffold:scheme
}

func main() {
	var metricsAddr string
	var enableLeaderElection bool
	var probeAddr string
	flag.StringVar(&metricsAddr, "metrics-bind-address", ":8080", "The address the metric endpoint binds to.")
	flag.StringVar(&probeAddr, "health-probe-bind-address", ":8081", "The address the probe endpoint binds to.")
	flag.BoolVar(&enableLeaderElection, "leader-elect", false,
		"Enable leader election for controller manager. "+
			"Enabling this will ensure there is only one active controller manager.")
	opts := zap.Options{
		Development: true,
	}
	opts.BindFlags(flag.CommandLine)
	flag.Parse()

	ctrl.SetLogger(logger.NewLogger())

	mgr, err := ctrl.NewManager(ctrl.GetConfigOrDie(), ctrl.Options{
		Scheme:                 scheme,
		MetricsBindAddress:     metricsAddr,
		Port:                   9443,
		HealthProbeBindAddress: probeAddr,
		LeaderElection:         enableLeaderElection,
		LeaderElectionID:       "f7425d89.avesha.io",
		CertDir:                utils.GetEnvOrDefault("WEBHOOK_CERTS_DIR", "/etc/webhook/certs"),
	})

	// Use an environment variable to be able to disable webhooks, so that we can run the operator locally
	if utils.GetEnvOrDefault("ENABLE_WEBHOOKS", "true") == "true" {
		mgr.GetWebhookServer().Register("/mutate-appsv1-deploy", &webhook.Admission{
			Handler: &deploywh.WebhookServer{
				Client: mgr.GetClient(),
			},
		})
	}

	if err != nil {
		setupLog.Error(err, "unable to start manager")
		os.Exit(1)
	}
<<<<<<< HEAD
	// create slice-controller recorder
	sliceEventRecorder := events.NewEventRecorder(mgr.GetEventRecorderFor("slice-controller"))
	if err = (&controllers.SliceReconciler{
		Client:        mgr.GetClient(),
		Log:           ctrl.Log.WithName("controllers").WithName("Slice"),
		Scheme:        mgr.GetScheme(),
		EventRecorder: sliceEventRecorder,
=======

	hubClient, err := hub.NewHubClientConfig()
	if err != nil {
		setupLog.Error(err, "could not create hub client for slice gateway reconciler")
		os.Exit(1)
	}

	if err = (&controllers.SliceReconciler{
		Client:    mgr.GetClient(),
		Log:       ctrl.Log.WithName("controllers").WithName("Slice"),
		Scheme:    mgr.GetScheme(),
		HubClient: hubClient,
>>>>>>> 82612f11
	}).SetupWithManager(mgr); err != nil {
		setupLog.Error(err, "unable to create controller", "controller", "Slice")
		os.Exit(1)
	}

	if err = (&controllers.SliceGwReconciler{
		Client:    mgr.GetClient(),
		Log:       ctrl.Log.WithName("controllers").WithName("SliceGw"),
		Scheme:    mgr.GetScheme(),
		HubClient: hubClient,
	}).SetupWithManager(mgr); err != nil {
		setupLog.Error(err, "unable to create controller", "controller", "SliceGw")
		os.Exit(1)
	}

	//+kubebuilder:scaffold:builder
	hubClient, err = hub.NewHubClientConfig()
	if err != nil {
		setupLog.Error(err, "could not create hub client for serviceexport reconciler")
		os.Exit(1)
	}

	if err = (&serviceexport.Reconciler{
		Client:    mgr.GetClient(),
		Log:       ctrl.Log.WithName("controllers").WithName("ServiceExport"),
		Scheme:    mgr.GetScheme(),
		HubClient: hubClient,
	}).SetupWithManager(mgr); err != nil {
		setupLog.Error(err, "unable to create controller", "controller", "ServiceExport")
		os.Exit(1)
	}

	if err = (&serviceimport.Reconciler{
		Client: mgr.GetClient(),
		Log:    ctrl.Log.WithName("controllers").WithName("ServiceImport"),
		Scheme: mgr.GetScheme(),
	}).SetupWithManager(mgr); err != nil {
		setupLog.Error(err, "unable to create controller", "controller", "ServiceImport")
		os.Exit(1)
	}
	//+kubebuilder:scaffold:builder

	if err := mgr.AddHealthzCheck("healthz", healthz.Ping); err != nil {
		setupLog.Error(err, "unable to set up health check")
		os.Exit(1)
	}
	if err := mgr.AddReadyzCheck("readyz", healthz.Ping); err != nil {
		setupLog.Error(err, "unable to set up ready check")
		os.Exit(1)
	}
	ctx := ctrl.SetupSignalHandler()

	clientForHubMgr, err := client.New(ctrl.GetConfigOrDie(), client.Options{
		Scheme: scheme,
	})
	if err != nil {
		setupLog.Error(err, "unable to create kube client for hub manager")
		os.Exit(1)
	}
	go func() {
		setupLog.Info("starting hub manager")
		manager.Start(clientForHubMgr, ctx)
	}()

	//check if user has provided NODE_IP as env variable, if not fetch the ExternalIP from gateway nodes
	nodeIP, err := cluster.GetNodeIP(clientForHubMgr)
	if err != nil {
		setupLog.Error(err, "Error Getting nodeIP")
	}

	//post GeoLocation and other metadata to cluster CR on Hub cluster
	err = hub.PostClusterInfoToHub(ctx, clientForHubMgr, hubClient, os.Getenv("CLUSTER_NAME"), nodeIP, os.Getenv("HUB_PROJECT_NAMESPACE"))
	if err != nil {
		setupLog.Error(err, "could not post Cluster Info to Hub")
	}
	setupLog.Info("starting manager")
	if err := mgr.Start(ctx); err != nil {
		setupLog.Error(err, "problem running manager")
		os.Exit(1)
	}
}<|MERGE_RESOLUTION|>--- conflicted
+++ resolved
@@ -17,11 +17,8 @@
 package main
 
 import (
-<<<<<<< HEAD
 	"bitbucket.org/realtimeai/kubeslice-operator/pkg/events"
-=======
 	"bitbucket.org/realtimeai/kubeslice-operator/internal/cluster"
->>>>>>> 82612f11
 	"flag"
 	"os"
 	// Import all Kubernetes client auth plugins (e.g. Azure, GCP, OIDC, etc.)
@@ -106,7 +103,6 @@
 		setupLog.Error(err, "unable to start manager")
 		os.Exit(1)
 	}
-<<<<<<< HEAD
 	// create slice-controller recorder
 	sliceEventRecorder := events.NewEventRecorder(mgr.GetEventRecorderFor("slice-controller"))
 	if err = (&controllers.SliceReconciler{
@@ -114,7 +110,6 @@
 		Log:           ctrl.Log.WithName("controllers").WithName("Slice"),
 		Scheme:        mgr.GetScheme(),
 		EventRecorder: sliceEventRecorder,
-=======
 
 	hubClient, err := hub.NewHubClientConfig()
 	if err != nil {
@@ -127,7 +122,6 @@
 		Log:       ctrl.Log.WithName("controllers").WithName("Slice"),
 		Scheme:    mgr.GetScheme(),
 		HubClient: hubClient,
->>>>>>> 82612f11
 	}).SetupWithManager(mgr); err != nil {
 		setupLog.Error(err, "unable to create controller", "controller", "Slice")
 		os.Exit(1)
