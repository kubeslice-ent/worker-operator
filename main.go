/*
Copyright 2022.

Licensed under the Apache License, Version 2.0 (the "License");
you may not use this file except in compliance with the License.
You may obtain a copy of the License at

    http://www.apache.org/licenses/LICENSE-2.0

Unless required by applicable law or agreed to in writing, software
distributed under the License is distributed on an "AS IS" BASIS,
WITHOUT WARRANTIES OR CONDITIONS OF ANY KIND, either express or implied.
See the License for the specific language governing permissions and
limitations under the License.
*/

package main

import (
	"bitbucket.org/realtimeai/kubeslice-operator/internal/cluster"
	"bitbucket.org/realtimeai/kubeslice-operator/pkg/events"
	"flag"
	"os"
	// Import all Kubernetes client auth plugins (e.g. Azure, GCP, OIDC, etc.)
	// to ensure that exec-entrypoint and run can make use of them.
	_ "k8s.io/client-go/plugin/pkg/client/auth"

	"k8s.io/apimachinery/pkg/runtime"
	utilruntime "k8s.io/apimachinery/pkg/util/runtime"
	clientgoscheme "k8s.io/client-go/kubernetes/scheme"
	ctrl "sigs.k8s.io/controller-runtime"
	"sigs.k8s.io/controller-runtime/pkg/client"
	"sigs.k8s.io/controller-runtime/pkg/healthz"
	"sigs.k8s.io/controller-runtime/pkg/log/zap"
	"sigs.k8s.io/controller-runtime/pkg/webhook"

	nsmv1alpha1 "github.com/networkservicemesh/networkservicemesh/k8s/pkg/apis/networkservice/v1alpha1"
	istiov1beta1 "istio.io/client-go/pkg/apis/networking/v1beta1"

	meshv1beta1 "bitbucket.org/realtimeai/kubeslice-operator/api/v1beta1"
	"bitbucket.org/realtimeai/kubeslice-operator/controllers/serviceexport"
	"bitbucket.org/realtimeai/kubeslice-operator/controllers/serviceimport"
	"bitbucket.org/realtimeai/kubeslice-operator/controllers/slice"
	"bitbucket.org/realtimeai/kubeslice-operator/controllers/slicegateway"
	hub "bitbucket.org/realtimeai/kubeslice-operator/internal/hub/hubclient"
	"bitbucket.org/realtimeai/kubeslice-operator/internal/hub/manager"
	"bitbucket.org/realtimeai/kubeslice-operator/internal/logger"
	"bitbucket.org/realtimeai/kubeslice-operator/internal/utils"
	deploywh "bitbucket.org/realtimeai/kubeslice-operator/internal/webhook/deploy"
	//+kubebuilder:scaffold:imports
)

var (
	scheme   = runtime.NewScheme()
	setupLog = ctrl.Log.WithName("setup")
)

func init() {
	utilruntime.Must(clientgoscheme.AddToScheme(scheme))
	utilruntime.Must(nsmv1alpha1.AddToScheme(scheme))
	utilruntime.Must(istiov1beta1.AddToScheme(scheme))
	utilruntime.Must(meshv1beta1.AddToScheme(scheme))
	utilruntime.Must(istiov1beta1.AddToScheme(scheme))
	//+kubebuilder:scaffold:scheme
}

func main() {
	var metricsAddr string
	var enableLeaderElection bool
	var probeAddr string
	flag.StringVar(&metricsAddr, "metrics-bind-address", ":8080", "The address the metric endpoint binds to.")
	flag.StringVar(&probeAddr, "health-probe-bind-address", ":8081", "The address the probe endpoint binds to.")
	flag.BoolVar(&enableLeaderElection, "leader-elect", false,
		"Enable leader election for controller manager. "+
			"Enabling this will ensure there is only one active controller manager.")
	opts := zap.Options{
		Development: true,
	}
	opts.BindFlags(flag.CommandLine)
	flag.Parse()

	ctrl.SetLogger(logger.NewLogger())

	mgr, err := ctrl.NewManager(ctrl.GetConfigOrDie(), ctrl.Options{
		Scheme:                 scheme,
		MetricsBindAddress:     metricsAddr,
		Port:                   9443,
		HealthProbeBindAddress: probeAddr,
		LeaderElection:         enableLeaderElection,
		LeaderElectionID:       "f7425d89.avesha.io",
		CertDir:                utils.GetEnvOrDefault("WEBHOOK_CERTS_DIR", "/etc/webhook/certs"),
	})

	// Use an environment variable to be able to disable webhooks, so that we can run the operator locally
	if utils.GetEnvOrDefault("ENABLE_WEBHOOKS", "true") == "true" {
		mgr.GetWebhookServer().Register("/mutate-appsv1-deploy", &webhook.Admission{
			Handler: &deploywh.WebhookServer{
				Client: mgr.GetClient(),
			},
		})
	}

	if err != nil {
		setupLog.Error(err, "unable to start manager")
		os.Exit(1)
	}

	hubClient, err := hub.NewHubClientConfig()
	if err != nil {
		setupLog.Error(err, "could not create hub client for slice gateway reconciler")
		os.Exit(1)
	}

<<<<<<< HEAD
	// create slice-controller recorder
	sliceEventRecorder := events.NewEventRecorder(mgr.GetEventRecorderFor("slice-controller"))

	if err = (&controllers.SliceReconciler{
		Client:        mgr.GetClient(),
		Log:           ctrl.Log.WithName("controllers").WithName("Slice"),
		Scheme:        mgr.GetScheme(),
		HubClient:     hubClient,
		EventRecorder: sliceEventRecorder,
=======
	if err = (&slice.SliceReconciler{
		Client:    mgr.GetClient(),
		Log:       ctrl.Log.WithName("controllers").WithName("Slice"),
		Scheme:    mgr.GetScheme(),
		HubClient: hubClient,
>>>>>>> babc83c0
	}).SetupWithManager(mgr); err != nil {
		setupLog.Error(err, "unable to create controller", "controller", "Slice")
		os.Exit(1)
	}

	if err = (&slicegateway.SliceGwReconciler{
		Client:    mgr.GetClient(),
		Log:       ctrl.Log.WithName("controllers").WithName("SliceGw"),
		Scheme:    mgr.GetScheme(),
		HubClient: hubClient,
	}).SetupWithManager(mgr); err != nil {
		setupLog.Error(err, "unable to create controller", "controller", "SliceGw")
		os.Exit(1)
	}

	//+kubebuilder:scaffold:builder
	hubClient, err = hub.NewHubClientConfig()
	if err != nil {
		setupLog.Error(err, "could not create hub client for serviceexport reconciler")
		os.Exit(1)
	}

	if err = (&serviceexport.Reconciler{
		Client:    mgr.GetClient(),
		Log:       ctrl.Log.WithName("controllers").WithName("ServiceExport"),
		Scheme:    mgr.GetScheme(),
		HubClient: hubClient,
	}).SetupWithManager(mgr); err != nil {
		setupLog.Error(err, "unable to create controller", "controller", "ServiceExport")
		os.Exit(1)
	}

	if err = (&serviceimport.Reconciler{
		Client: mgr.GetClient(),
		Log:    ctrl.Log.WithName("controllers").WithName("ServiceImport"),
		Scheme: mgr.GetScheme(),
	}).SetupWithManager(mgr); err != nil {
		setupLog.Error(err, "unable to create controller", "controller", "ServiceImport")
		os.Exit(1)
	}
	//+kubebuilder:scaffold:builder

	if err := mgr.AddHealthzCheck("healthz", healthz.Ping); err != nil {
		setupLog.Error(err, "unable to set up health check")
		os.Exit(1)
	}
	if err := mgr.AddReadyzCheck("readyz", healthz.Ping); err != nil {
		setupLog.Error(err, "unable to set up ready check")
		os.Exit(1)
	}
	ctx := ctrl.SetupSignalHandler()

	clientForHubMgr, err := client.New(ctrl.GetConfigOrDie(), client.Options{
		Scheme: scheme,
	})
	if err != nil {
		setupLog.Error(err, "unable to create kube client for hub manager")
		os.Exit(1)
	}
	go func() {
		setupLog.Info("starting hub manager")
		manager.Start(clientForHubMgr, ctx)
	}()

	//check if user has provided NODE_IP as env variable, if not fetch the ExternalIP from gateway nodes
	nodeIP, err := cluster.GetNodeIP(clientForHubMgr)
	if err != nil {
		setupLog.Error(err, "Error Getting nodeIP")
	}

	//post GeoLocation and other metadata to cluster CR on Hub cluster
	err = hub.PostClusterInfoToHub(ctx, clientForHubMgr, hubClient, os.Getenv("CLUSTER_NAME"), nodeIP, os.Getenv("HUB_PROJECT_NAMESPACE"))
	if err != nil {
		setupLog.Error(err, "could not post Cluster Info to Hub")
	}
	setupLog.Info("starting manager")
	if err := mgr.Start(ctx); err != nil {
		setupLog.Error(err, "problem running manager")
		os.Exit(1)
	}
}<|MERGE_RESOLUTION|>--- conflicted
+++ resolved
@@ -111,23 +111,13 @@
 		os.Exit(1)
 	}
 
-<<<<<<< HEAD
-	// create slice-controller recorder
 	sliceEventRecorder := events.NewEventRecorder(mgr.GetEventRecorderFor("slice-controller"))
-
-	if err = (&controllers.SliceReconciler{
-		Client:        mgr.GetClient(),
-		Log:           ctrl.Log.WithName("controllers").WithName("Slice"),
-		Scheme:        mgr.GetScheme(),
-		HubClient:     hubClient,
-		EventRecorder: sliceEventRecorder,
-=======
 	if err = (&slice.SliceReconciler{
 		Client:    mgr.GetClient(),
 		Log:       ctrl.Log.WithName("controllers").WithName("Slice"),
 		Scheme:    mgr.GetScheme(),
 		HubClient: hubClient,
->>>>>>> babc83c0
+		EventRecorder: sliceEventRecorder,
 	}).SetupWithManager(mgr); err != nil {
 		setupLog.Error(err, "unable to create controller", "controller", "Slice")
 		os.Exit(1)
