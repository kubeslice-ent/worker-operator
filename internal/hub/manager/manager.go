--- conflicted
+++ resolved
@@ -80,13 +80,9 @@
 	spokeSliceGatewayEventRecorder := events.NewEventRecorder(mgr.GetEventRecorderFor("spokeSliceGateway-controller"))
 
 	sliceGwReconciler := &controllers.SliceGwReconciler{
-<<<<<<< HEAD
 		MeshClient:    meshClient,
 		EventRecorder: spokeSliceGatewayEventRecorder,
-=======
-		MeshClient:  meshClient,
 		ClusterName: ClusterName,
->>>>>>> 6198c32f
 	}
 	err = builder.
 		ControllerManagedBy(mgr).
