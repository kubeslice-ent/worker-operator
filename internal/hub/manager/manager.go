package manager

import (
	"bitbucket.org/realtimeai/kubeslice-operator/pkg/events"
	"context"
	"os"

	"k8s.io/apimachinery/pkg/runtime"
	utilruntime "k8s.io/apimachinery/pkg/util/runtime"
	clientgoscheme "k8s.io/client-go/kubernetes/scheme"
	"k8s.io/client-go/rest"
	"sigs.k8s.io/controller-runtime/pkg/builder"
	"sigs.k8s.io/controller-runtime/pkg/client"
	log "sigs.k8s.io/controller-runtime/pkg/log"
	"sigs.k8s.io/controller-runtime/pkg/manager"
	"sigs.k8s.io/controller-runtime/pkg/predicate"

	meshv1beta1 "bitbucket.org/realtimeai/kubeslice-operator/api/v1beta1"
	"bitbucket.org/realtimeai/kubeslice-operator/internal/hub/controllers"
	"bitbucket.org/realtimeai/kubeslice-operator/internal/logger"
	spokev1alpha1 "bitbucket.org/realtimeai/mesh-apis/pkg/spoke/v1alpha1"
	ctrl "sigs.k8s.io/controller-runtime"
)

var scheme = runtime.NewScheme()

func init() {
	log.SetLogger(logger.NewLogger())
	clientgoscheme.AddToScheme(scheme)
	utilruntime.Must(spokev1alpha1.AddToScheme(scheme))
	utilruntime.Must(meshv1beta1.AddToScheme(scheme))
}

func Start(meshClient client.Client, ctx context.Context) {

	config := &rest.Config{
		Host:            os.Getenv("HUB_HOST_ENDPOINT"),
		BearerTokenFile: HubTokenFile,
		TLSClientConfig: rest.TLSClientConfig{
			CAFile: HubCAFile,
		},
	}

	var log = log.Log.WithName("hub")

	log.Info("Connecting to hub cluster", "endpoint", HubEndpoint, "ns", ProjectNamespace)

	mgr, err := manager.New(config, manager.Options{
		Host:               HubEndpoint,
		Namespace:          ProjectNamespace,
		Scheme:             scheme,
		MetricsBindAddress: "0", // disable metrics for now
	})
	if err != nil {
		log.Error(err, "Could not create manager")
		os.Exit(1)
	}

	spokeSliceEventRecorder := events.NewEventRecorder(mgr.GetEventRecorderFor("spoke-slice-controller"))

	sliceReconciler := &controllers.SliceReconciler{
<<<<<<< HEAD
		MeshClient:    meshClient,
		EventRecorder: spokeSliceEventRecorder,
=======
		MeshClient: meshClient,
		Log:        ctrl.Log.WithName("hub").WithName("controllers").WithName("SliceConfig"),
>>>>>>> 82612f11
	}
	err = builder.
		ControllerManagedBy(mgr).
		For(&spokev1alpha1.SpokeSliceConfig{}).
		WithEventFilter(predicate.NewPredicateFuncs(func(object client.Object) bool {
			return object.GetLabels()["spoke-cluster"] == ClusterName
		})).
		Complete(sliceReconciler)
	if err != nil {
		log.Error(err, "could not create controller")
		os.Exit(1)
	}

	sliceGwReconciler := &controllers.SliceGwReconciler{
		MeshClient: meshClient,
	}
	err = builder.
		ControllerManagedBy(mgr).
		For(&spokev1alpha1.SpokeSliceGateway{}).
		WithEventFilter(predicate.NewPredicateFuncs(func(object client.Object) bool {
			return object.GetLabels()["spoke-cluster"] == ClusterName
		})).
		Complete(sliceGwReconciler)
	if err != nil {
		log.Error(err, "could not create controller")
		os.Exit(1)
	}

	serviceImportReconciler := &controllers.ServiceImportReconciler{
		MeshClient: meshClient,
	}
	err = builder.
		ControllerManagedBy(mgr).
		For(&spokev1alpha1.SpokeServiceImport{}).
		WithEventFilter(predicate.NewPredicateFuncs(func(object client.Object) bool {
			return object.GetLabels()["spoke-cluster"] == ClusterName
		})).
		Complete(serviceImportReconciler)
	if err != nil {
		log.Error(err, "could not create controller")
		os.Exit(1)
	}

	if err := mgr.Start(ctx); err != nil {
		log.Error(err, "could not start manager")
		os.Exit(1)
	}
}<|MERGE_RESOLUTION|>--- conflicted
+++ resolved
@@ -59,13 +59,9 @@
 	spokeSliceEventRecorder := events.NewEventRecorder(mgr.GetEventRecorderFor("spoke-slice-controller"))
 
 	sliceReconciler := &controllers.SliceReconciler{
-<<<<<<< HEAD
 		MeshClient:    meshClient,
 		EventRecorder: spokeSliceEventRecorder,
-=======
-		MeshClient: meshClient,
 		Log:        ctrl.Log.WithName("hub").WithName("controllers").WithName("SliceConfig"),
->>>>>>> 82612f11
 	}
 	err = builder.
 		ControllerManagedBy(mgr).
