--- conflicted
+++ resolved
@@ -61,21 +61,7 @@
 			}
 			log.Info("slice created in spoke cluster")
 
-<<<<<<< HEAD
-			s.Status.SliceConfig = &meshv1beta1.SliceConfig{
-				SliceDisplayName: sliceName,
-				SliceSubnet:      slice.Spec.SliceSubnet,
-				SliceIpam: meshv1beta1.SliceIpamConfig{
-					SliceIpamType:    slice.Spec.SliceIpamType,
-					IpamClusterOctet: slice.Spec.IpamClusterOctet,
-				},
-				SliceType: slice.Spec.SliceType,
-			}
-
-			err = r.MeshClient.Status().Update(ctx, s)
-=======
 			err = r.updateSliceConfig(ctx, s, slice)
->>>>>>> aac98653
 			if err != nil {
 				log.Error(err, "unable to update slice status in spoke cluster", "slice", s)
 				return reconcile.Result{}, err
