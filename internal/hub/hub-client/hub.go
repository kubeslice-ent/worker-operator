package hub

import (
	"context"
	"fmt"
	"os"
	"strings"

	"bitbucket.org/realtimeai/kubeslice-operator/pkg/kube"

	"k8s.io/apimachinery/pkg/api/errors"

	metav1 "k8s.io/apimachinery/pkg/apis/meta/v1"
	"k8s.io/apimachinery/pkg/runtime"
	"k8s.io/apimachinery/pkg/types"
	utilruntime "k8s.io/apimachinery/pkg/util/runtime"
	clientgoscheme "k8s.io/client-go/kubernetes/scheme"
	"k8s.io/client-go/rest"
	"sigs.k8s.io/controller-runtime/pkg/client"

	meshv1beta1 "bitbucket.org/realtimeai/kubeslice-operator/api/v1beta1"
<<<<<<< HEAD
=======
	"bitbucket.org/realtimeai/kubeslice-operator/internal/cluster"
	"bitbucket.org/realtimeai/kubeslice-operator/internal/logger"
>>>>>>> 92a157ca
	hubv1alpha1 "bitbucket.org/realtimeai/mesh-apis/pkg/hub/v1alpha1"
	spokev1alpha1 "bitbucket.org/realtimeai/mesh-apis/pkg/spoke/v1alpha1"
)

var scheme = runtime.NewScheme()

func init() {
	clientgoscheme.AddToScheme(scheme)
	utilruntime.Must(spokev1alpha1.AddToScheme(scheme))
	utilruntime.Must(hubv1alpha1.AddToScheme(scheme))
	utilruntime.Must(meshv1beta1.AddToScheme(scheme))
}

type HubClientConfig struct {
	client.Client
}

type HubClientRpc interface {
	UpdateNodePortForSliceGwServer(ctx context.Context, sliceGwNodePort int32, sliceGwName string) error
	UpdateServiceExport(ctx context.Context, serviceexport *meshv1beta1.ServiceExport) error
}

func NewHubClientConfig() (*HubClientConfig, error) {
	hubClient, err := client.New(&rest.Config{
		Host:            os.Getenv("HUB_HOST_ENDPOINT"),
		BearerTokenFile: HubTokenFile,
		TLSClientConfig: rest.TLSClientConfig{
			CAFile: HubCAFile,
		}},
		client.Options{
			Scheme: scheme,
		},
	)

	return &HubClientConfig{
		Client: hubClient,
	}, err
}

func (hubClient *HubClientConfig) UpdateNodePortForSliceGwServer(ctx context.Context, sliceGwNodePort int32, sliceGwName string) error {
	sliceGw := &spokev1alpha1.SpokeSliceGateway{}
	err := hubClient.Get(ctx, types.NamespacedName{
		Name:      sliceGwName,
		Namespace: ProjectNamespace,
	}, sliceGw)
	if err != nil {
		return err
	}

	if sliceGw.Spec.LocalGatewayConfig.NodePort == int(sliceGwNodePort) {
		// No update needed
		return nil
	}

	sliceGw.Spec.LocalGatewayConfig.NodePort = int(sliceGwNodePort)

	return hubClient.Update(ctx, sliceGw)
}

func UpdateClusterInfoToHub(ctx context.Context, clusterName, nodeIP string) error {
	if hubClient == nil {
		return fmt.Errorf("hubClient is nil")
	}
	hubCluster := &hubv1alpha1.Cluster{}
	err := hubClient.Get(ctx, types.NamespacedName{
		Name:      clusterName,
		Namespace: ProjectNamespace,
	}, hubCluster)
	if err != nil {
		return err
	}

	clientset, err := kube.NewClient()
	if err != nil {
		return err
	}

	kubeClient := clientset.KubeCli
	c := cluster.NewCluster(kubeClient, clusterName)
	//get geographical info
	clusterInfo, err := c.GetClusterInfo(ctx)
	if err != nil {
		return err
	}
	cniSubnet, err := c.GetNsmExcludedPrefix(ctx, "nsm-config", "kubeslice-system")
	if err != nil {
		return err
	}
	hubCluster.Spec.ClusterProperty.GeoLocation.CloudRegion = clusterInfo.ClusterProperty.GeoLocation.CloudRegion

	hubCluster.Spec.ClusterProperty.GeoLocation.CloudProvider = clusterInfo.ClusterProperty.GeoLocation.CloudProvider

	hubCluster.Spec.NodeIP = nodeIP

	hubCluster.Spec.CniSubnet = strings.Join(cniSubnet, ",")

	return hubClient.Update(ctx, hubCluster)
}

func getHubServiceDiscoveryEps(serviceexport *meshv1beta1.ServiceExport) []hubv1alpha1.ServiceDiscoveryEndpoint {
	epList := []hubv1alpha1.ServiceDiscoveryEndpoint{}
	for _, pod := range serviceexport.Status.Pods {
		ep := hubv1alpha1.ServiceDiscoveryEndpoint{
			PodName: pod.Name,
			Cluster: ClusterName,
			NsmIp:   pod.NsmIP,
			DnsName: pod.DNSName,
		}
		epList = append(epList, ep)
	}

	return epList
}

func getHubServiceDiscoveryPorts(serviceexport *meshv1beta1.ServiceExport) []hubv1alpha1.ServiceDiscoveryPort {
	portList := []hubv1alpha1.ServiceDiscoveryPort{}
	for _, port := range serviceexport.Spec.Ports {
		portList = append(portList, hubv1alpha1.ServiceDiscoveryPort{
			Name:     port.Name,
			Port:     port.ContainerPort,
			Protocol: string(port.Protocol),
		})
	}

	return portList
}

func getHubServiceExportObj(serviceexport *meshv1beta1.ServiceExport) *hubv1alpha1.ServiceExportConfig {
	return &hubv1alpha1.ServiceExportConfig{
		ObjectMeta: metav1.ObjectMeta{
			Name:      serviceexport.Name,
			Namespace: ProjectNamespace,
		},
		Spec: hubv1alpha1.ServiceExportConfigSpec{
			ServiceName:               serviceexport.Name,
			ServiceNamespace:          serviceexport.ObjectMeta.Namespace,
			SourceCluster:             ClusterName,
			SliceName:                 serviceexport.Spec.Slice,
			MeshType:                  string(serviceexport.Spec.MeshType),
			ServiceDiscoveryEndpoints: getHubServiceDiscoveryEps(serviceexport),
			ServiceDiscoveryPorts:     getHubServiceDiscoveryPorts(serviceexport),
		},
	}
}

func (hubClient *HubClientConfig) UpdateServiceExport(ctx context.Context, serviceexport *meshv1beta1.ServiceExport) error {
	hubSvcEx := &hubv1alpha1.ServiceExportConfig{}
	err := hubClient.Get(ctx, types.NamespacedName{
		Name:      serviceexport.Name,
		Namespace: ProjectNamespace,
	}, hubSvcEx)
	if err != nil {
		if errors.IsNotFound(err) {
			err = hubClient.Create(ctx, getHubServiceExportObj(serviceexport))
			if err != nil {
				return err
			}
			return nil
		}
		return err
	}

	hubSvcEx.Spec = getHubServiceExportObj(serviceexport).Spec

	err = hubClient.Update(ctx, hubSvcEx)
	if err != nil {
		return err
	}

	return nil
}

func (hubClient *HubClientConfig) DeleteServiceExport(ctx context.Context, serviceexport *meshv1beta1.ServiceExport) error {
	hubSvcEx := &hubv1alpha1.ServiceExportConfig{}
	err := hubClient.Get(ctx, types.NamespacedName{
		Name:      serviceexport.Name,
		Namespace: ProjectNamespace,
	}, hubSvcEx)
	if err != nil {
		if errors.IsNotFound(err) {
			return nil
		}
		return err
	}

	err = hubClient.Delete(ctx, hubSvcEx)
	if err != nil {
		return err
	}

	return nil
}<|MERGE_RESOLUTION|>--- conflicted
+++ resolved
@@ -2,7 +2,6 @@
 
 import (
 	"context"
-	"fmt"
 	"os"
 	"strings"
 
@@ -19,11 +18,7 @@
 	"sigs.k8s.io/controller-runtime/pkg/client"
 
 	meshv1beta1 "bitbucket.org/realtimeai/kubeslice-operator/api/v1beta1"
-<<<<<<< HEAD
-=======
 	"bitbucket.org/realtimeai/kubeslice-operator/internal/cluster"
-	"bitbucket.org/realtimeai/kubeslice-operator/internal/logger"
->>>>>>> 92a157ca
 	hubv1alpha1 "bitbucket.org/realtimeai/mesh-apis/pkg/hub/v1alpha1"
 	spokev1alpha1 "bitbucket.org/realtimeai/mesh-apis/pkg/spoke/v1alpha1"
 )
@@ -84,11 +79,15 @@
 }
 
 func UpdateClusterInfoToHub(ctx context.Context, clusterName, nodeIP string) error {
-	if hubClient == nil {
-		return fmt.Errorf("hubClient is nil")
-	}
+	hubClientCfg, err := NewHubClientConfig()
+	if err != nil {
+		return err
+	}
+
+	hubClient := hubClientCfg.Client
+
 	hubCluster := &hubv1alpha1.Cluster{}
-	err := hubClient.Get(ctx, types.NamespacedName{
+	err = hubClient.Get(ctx, types.NamespacedName{
 		Name:      clusterName,
 		Namespace: ProjectNamespace,
 	}, hubCluster)
