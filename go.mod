--- conflicted
+++ resolved
@@ -21,16 +21,10 @@
 	google.golang.org/genproto v0.0.0-20220303160752-862486edd9cc // indirect
 	google.golang.org/grpc v1.44.0
 	google.golang.org/protobuf v1.27.1
-<<<<<<< HEAD
 	istio.io/client-go v1.9.0
-	k8s.io/api v0.23.0
-	k8s.io/apimachinery v0.23.3
-	k8s.io/client-go v0.23.0
-=======
 	gopkg.in/yaml.v2 v2.4.0
 	k8s.io/api v0.23.4
 	k8s.io/apimachinery v0.23.4
 	k8s.io/client-go v0.23.4
->>>>>>> bdd32f57
 	sigs.k8s.io/controller-runtime v0.11.0
 )