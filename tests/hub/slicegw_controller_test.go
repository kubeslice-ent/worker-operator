/*
 *  Copyright (c) 2022 Avesha, Inc. All rights reserved.
 *
 *  SPDX-License-Identifier: Apache-2.0
 *
 *  Licensed under the Apache License, Version 2.0 (the "License");
 *  you may not use this file except in compliance with the License.
 *  You may obtain a copy of the License at
 *
 *  http://www.apache.org/licenses/LICENSE-2.0
 *
 *  Unless required by applicable law or agreed to in writing, software
 *  distributed under the License is distributed on an "AS IS" BASIS,
 *  WITHOUT WARRANTIES OR CONDITIONS OF ANY KIND, either express or implied.
 *  See the License for the specific language governing permissions and
 *  limitations under the License.
 */

package hub_test

import (
	"time"

	workerv1alpha1 "github.com/kubeslice/apis/pkg/worker/v1alpha1"
	kubeslicev1beta1 "github.com/kubeslice/worker-operator/api/v1beta1"
	. "github.com/onsi/ginkgo/v2"
	. "github.com/onsi/gomega"
	corev1 "k8s.io/api/core/v1"
	"k8s.io/apimachinery/pkg/api/errors"
	metav1 "k8s.io/apimachinery/pkg/apis/meta/v1"
	"k8s.io/apimachinery/pkg/types"
)

var _ = Describe("Hub SlicegwController", func() {
	Context("With SpokeSliceGW created in hub", func() {
		var hubSlice *workerv1alpha1.WorkerSliceConfig
		var createdSlice *kubeslicev1beta1.Slice
		var hubSliceGw *workerv1alpha1.WorkerSliceGateway
		var hubSecret *corev1.Secret
		var createdSliceGwOnSpoke *kubeslicev1beta1.SliceGateway
		var hundred = 100

		BeforeEach(func() {
			// Prepare k8s objects
			hubSlice = &workerv1alpha1.WorkerSliceConfig{
				ObjectMeta: metav1.ObjectMeta{
					Name:      "test-slice",
					Namespace: PROJECT_NS,
					Labels: map[string]string{
						"worker-cluster": CLUSTER_NAME,
					},
				},
				Spec: workerv1alpha1.WorkerSliceConfigSpec{
<<<<<<< HEAD
					SliceName:     "test-slice",
					SliceType:     "Application",
					SliceSubnet:   "10.0.0.1/16",
					SliceIpamType: "Local",
					// IpamClusterOctet: 100,
=======
					SliceName:        "test-slice",
					SliceType:        "Application",
					SliceSubnet:      "10.0.0.1/16",
					SliceIpamType:    "Local",
					IpamClusterOctet: hundred,
>>>>>>> 5bc6b48c
				},
			}
			hubSliceGw = &workerv1alpha1.WorkerSliceGateway{
				ObjectMeta: metav1.ObjectMeta{
					Name:      "test-slicegateway",
					Namespace: PROJECT_NS,
					Labels: map[string]string{
						"worker-cluster": CLUSTER_NAME,
					},
				},
				Spec: workerv1alpha1.WorkerSliceGatewaySpec{
					SliceName: "test-slice",
					LocalGatewayConfig: workerv1alpha1.SliceGatewayConfig{
						ClusterName: CLUSTER_NAME,
					},
				},
			}
			hubSecret = &corev1.Secret{
				ObjectMeta: metav1.ObjectMeta{
					Name:      "test-slicegateway",
					Namespace: PROJECT_NS,
				},
				Data: map[string][]byte{},
			}
			createdSlice = &kubeslicev1beta1.Slice{}
			createdSliceGwOnSpoke = &kubeslicev1beta1.SliceGateway{}

			// Cleanup after each test
			DeferCleanup(func() {
				Expect(k8sClient.Delete(ctx, hubSlice)).Should(Succeed())
				Eventually(func() bool {
					err := k8sClient.Get(ctx, types.NamespacedName{Namespace: hubSlice.Namespace, Name: hubSlice.Name}, hubSlice)
					return errors.IsNotFound(err)
				}, time.Second*10, time.Millisecond*250).Should(BeTrue())
				Expect(k8sClient.Delete(ctx, hubSliceGw)).Should(Succeed())
				Expect(k8sClient.Delete(ctx, hubSecret)).Should(Succeed())
				Eventually(func() bool {
					err := k8sClient.Get(ctx, types.NamespacedName{Namespace: "kubeslice-system", Name: createdSlice.Name}, createdSlice)
					return errors.IsNotFound(err)
				}, time.Second*10, time.Millisecond*250).Should(BeTrue())
				Expect(k8sClient.Delete(ctx, createdSliceGwOnSpoke)).Should(Succeed())
			})
		})

		It("Should create SliceGw on spoke cluster", func() {
			Expect(k8sClient.Create(ctx, hubSlice)).Should(Succeed())
			Expect(k8sClient.Create(ctx, hubSliceGw)).Should(Succeed())
			Expect(k8sClient.Create(ctx, hubSecret)).Should(Succeed())
			//once hubSlice is created controller will create a slice CR on spoke cluster
			sliceKey := types.NamespacedName{Name: "test-slice", Namespace: "kubeslice-system"}
			// Make sure slice is reconciled in spoke cluster
			Eventually(func() bool {
				err := k8sClient.Get(ctx, sliceKey, createdSlice)
				return err == nil
			}, time.Second*20, time.Millisecond*250).Should(BeTrue())

			sliceGwKey := types.NamespacedName{Namespace: CONTROL_PLANE_NS, Name: hubSliceGw.Name}
			Eventually(func() bool {
				err := k8sClient.Get(ctx, sliceGwKey, createdSliceGwOnSpoke)
				return err == nil
			}, time.Second*20, time.Second*1).Should(BeTrue())
		})

		It("Should Generate Events", func() {
			Expect(k8sClient.Create(ctx, hubSlice)).Should(Succeed())
			Expect(k8sClient.Create(ctx, hubSliceGw)).Should(Succeed())
			Expect(k8sClient.Create(ctx, hubSecret)).Should(Succeed())

			//once hubSlice is created controller will create a slice CR on spoke cluster
			sliceKey := types.NamespacedName{Name: "test-slice", Namespace: "kubeslice-system"}

			// Make sure slice is reconciled in spoke cluster
			Eventually(func() bool {
				err := k8sClient.Get(ctx, sliceKey, createdSlice)
				return err == nil
			}, time.Second*20, time.Millisecond*250).Should(BeTrue())

			sliceGwKey := types.NamespacedName{Namespace: CONTROL_PLANE_NS, Name: hubSliceGw.Name}

			Eventually(func() bool {
				err := k8sClient.Get(ctx, sliceGwKey, createdSliceGwOnSpoke)
				return err == nil
			}, time.Second*20, time.Second*1).Should(BeTrue())

			events := corev1.EventList{}

			Eventually(func() bool {
				err := k8sClient.List(ctx, &events)
				return err == nil
			}, time.Second*20, time.Second*1).Should(BeTrue())

			for _, event := range events.Items {
				if event.Source.Component == "test-slicegw-controller" && event.InvolvedObject.Kind == "Slice" {
					Expect(event.Message).To(Equal("Created slicegw on spoke cluster , slicegateway test-slicegateway"))
				}
				if event.Source.Component == "test-slicegw-controller" && event.InvolvedObject.Kind == "WorkerSliceGateway" {
					Expect(event.Message).To(Equal("Created slicegw on spoke cluster , slicegateway test-slicegateway cluster "))
				}
			}
		})

		It("Should set slice as owner of slicegw", func() {
			Expect(k8sClient.Create(ctx, hubSlice)).Should(Succeed())
			Expect(k8sClient.Create(ctx, hubSliceGw)).Should(Succeed())
			Expect(k8sClient.Create(ctx, hubSecret)).Should(Succeed())
			//once hubSlice is created controller will create a slice CR on spoke cluster
			sliceKey := types.NamespacedName{Name: "test-slice", Namespace: "kubeslice-system"}
			// Make sure slice is reconciled in spoke cluster
			Eventually(func() bool {
				err := k8sClient.Get(ctx, sliceKey, createdSlice)
				return err == nil
			}, time.Second*10, time.Millisecond*250).Should(BeTrue())

			sliceGwKey := types.NamespacedName{Namespace: CONTROL_PLANE_NS, Name: hubSliceGw.Name}
			Eventually(func() bool {
				err := k8sClient.Get(ctx, sliceGwKey, createdSliceGwOnSpoke)
				return err == nil
			}, time.Second*10, time.Second*1).Should(BeTrue())

			Expect(createdSliceGwOnSpoke.ObjectMeta.OwnerReferences[0].Name).Should(Equal("test-slice"))
		})

		It("Should set slice as owner of slicegw", func() {
			Expect(k8sClient.Create(ctx, hubSlice)).Should(Succeed())
			Expect(k8sClient.Create(ctx, hubSliceGw)).Should(Succeed())
			Expect(k8sClient.Create(ctx, hubSecret)).Should(Succeed())
			//once hubSlice is created controller will create a slice CR on spoke cluster
			sliceKey := types.NamespacedName{Name: "test-slice", Namespace: "kubeslice-system"}
			// Make sure slice is reconciled in spoke cluster
			Eventually(func() bool {
				err := k8sClient.Get(ctx, sliceKey, createdSlice)
				return err == nil
			}, time.Second*10, time.Millisecond*250).Should(BeTrue())

			sliceGwKey := types.NamespacedName{Namespace: CONTROL_PLANE_NS, Name: hubSliceGw.Name}
			Eventually(func() bool {
				err := k8sClient.Get(ctx, sliceGwKey, createdSliceGwOnSpoke)
				return err == nil
			}, time.Second*10, time.Second*1).Should(BeTrue())

			Expect(createdSliceGwOnSpoke.ObjectMeta.OwnerReferences[0].Name).Should(Equal("test-slice"))
		})

	})
})<|MERGE_RESOLUTION|>--- conflicted
+++ resolved
@@ -51,19 +51,11 @@
 					},
 				},
 				Spec: workerv1alpha1.WorkerSliceConfigSpec{
-<<<<<<< HEAD
 					SliceName:     "test-slice",
 					SliceType:     "Application",
 					SliceSubnet:   "10.0.0.1/16",
 					SliceIpamType: "Local",
 					// IpamClusterOctet: 100,
-=======
-					SliceName:        "test-slice",
-					SliceType:        "Application",
-					SliceSubnet:      "10.0.0.1/16",
-					SliceIpamType:    "Local",
-					IpamClusterOctet: hundred,
->>>>>>> 5bc6b48c
 				},
 			}
 			hubSliceGw = &workerv1alpha1.WorkerSliceGateway{
