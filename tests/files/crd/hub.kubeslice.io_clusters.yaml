--- conflicted
+++ resolved
@@ -96,12 +96,7 @@
                 description: NodeIP is the IP address of the Node
                 type: string
               nodeIPs:
-<<<<<<< HEAD
-                description: NodeIP is the IP address of the Node
-                items: 
-=======
                 items:
->>>>>>> 5bc6b48c
                   type: string
                 type: array
             type: object
