--- conflicted
+++ resolved
@@ -257,23 +257,13 @@
 			return err
 		}
 		log.Info("cniSubnet", "cniSubnet", cniSubnet)
-<<<<<<< HEAD
-		hubCluster.Spec.ClusterProperty.GeoLocation.CloudRegion = clusterInfo.ClusterProperty.GeoLocation.CloudRegion
-		hubCluster.Spec.ClusterProperty.GeoLocation.CloudProvider = clusterInfo.ClusterProperty.GeoLocation.CloudProvider
-		hubCluster.Spec.NodeIPs = nodeIPs
-
-		fmt.Println(nodeIPs, "=====================================")
-		fmt.Println(hubCluster.Spec, "----------------------------------- NodeIps from spec")
-
-=======
 
 		// worker operator to only update Geolocation related values for gcp,aws and azure
 		if clusterInfo.ClusterProperty.GeoLocation.CloudProvider == GCP || clusterInfo.ClusterProperty.GeoLocation.CloudProvider == AWS || clusterInfo.ClusterProperty.GeoLocation.CloudProvider == AZURE {
 			hubCluster.Spec.ClusterProperty.GeoLocation.CloudRegion = clusterInfo.ClusterProperty.GeoLocation.CloudRegion
 			hubCluster.Spec.ClusterProperty.GeoLocation.CloudProvider = clusterInfo.ClusterProperty.GeoLocation.CloudProvider
 		}
-		hubCluster.Spec.NodeIP = nodeIP
->>>>>>> 5bc6b48c
+		hubCluster.Spec.NodeIPs = nodeIPs
 		if err := hubClient.Update(ctx, hubCluster); err != nil {
 			log.Error(err, "Error updating to cluster spec on hub cluster")
 			return err
