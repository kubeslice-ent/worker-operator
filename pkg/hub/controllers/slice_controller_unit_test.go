/*
 *  Copyright (c) 2022 Avesha, Inc. All rights reserved.
 *
 *	SPDX-License-Identifier: Apache-2.0
 *
 *  Licensed under the Apache License, Version 2.0 (the "License");
 *  you may not use this file except in compliance with the License.
 *  You may obtain a copy of the License at
 *
 *  http://www.apache.org/licenses/LICENSE-2.0
 *
 *  Unless required by applicable law or agreed to in writing, software
 *  distributed under the License is distributed on an "AS IS" BASIS,
 *  WITHOUT WARRANTIES OR CONDITIONS OF ANY KIND, either express or implied.
 *  See the License for the specific language governing permissions and
 *  limitations under the License.
 */

package controllers

import (
	"context"
	"errors"
	"testing"
	"time"

	workerv1alpha1 "github.com/kubeslice/apis/pkg/worker/v1alpha1"
	"github.com/kubeslice/worker-operator/api/v1beta1"
	kubeslicev1beta1 "github.com/kubeslice/worker-operator/api/v1beta1"
	"github.com/stretchr/testify/mock"
	metav1 "k8s.io/apimachinery/pkg/apis/meta/v1"
	"k8s.io/apimachinery/pkg/types"
	ctrl "sigs.k8s.io/controller-runtime"
	k8sclient "sigs.k8s.io/controller-runtime/pkg/client"
	"sigs.k8s.io/controller-runtime/pkg/reconcile"
)

var hundred = 100

var controllerSlice = &workerv1alpha1.WorkerSliceConfig{
	ObjectMeta: metav1.ObjectMeta{
		Name:      "test-slice",
		Namespace: "project-namespace",
		Labels: map[string]string{
			"worker-cluster": "cluster-1",
		},
		DeletionTimestamp: &metav1.Time{Time: time.Now()},
	},
	Spec: workerv1alpha1.WorkerSliceConfigSpec{
<<<<<<< HEAD
		SliceName:     "test-slice",
		SliceType:     "Application",
		SliceSubnet:   "10.0.0.1/16",
		SliceIpamType: "Local",
		//IpamClusterOctet: 100,
=======
		SliceName:        "test-slice",
		SliceType:        "Application",
		SliceSubnet:      "10.0.0.1/16",
		SliceIpamType:    "Local",
		IpamClusterOctet: hundred,
>>>>>>> 5bc6b48c
	},
}

var workerslice = &kubeslicev1beta1.Slice{
	ObjectMeta: metav1.ObjectMeta{
		Name:      "test-slice",
		Namespace: "kubeslice-system",
	},
	Spec: kubeslicev1beta1.SliceSpec{},
}

func TestReconcileToReturnErrorWhileFetchingControllerSlice(t *testing.T) {

	expected := struct {
		ctx    context.Context
		req    reconcile.Request
		res    reconcile.Result
		errStr string
	}{

		context.WithValue(context.Background(), types.NamespacedName{Namespace: "kube-slice", Name: "kube-slice"}, controllerSlice),
		reconcile.Request{NamespacedName: types.NamespacedName{Name: "test-slice", Namespace: "kubeslice-system"}},
		reconcile.Result{},
		"object not found",
	}
	client := NewClient()

	ctx := context.WithValue(context.Background(), types.NamespacedName{Name: "test-slice", Namespace: "kubeslice-system"}, controllerSlice)
	sliceKey := types.NamespacedName{Namespace: "kubeslice-system", Name: "test-slice"}

	//Expectation
	client.On("Get",
		mock.IsType(ctx),
		mock.IsType(sliceKey),
		mock.IsType(&workerv1alpha1.WorkerSliceConfig{}),
	).Return(errors.New("object not found"))

	reconciler := &SliceReconciler{
		Client:     client,
		MeshClient: client,
		Log:        ctrl.Log.WithName("controller").WithName("controllers").WithName("SliceConfig"),
	}
	result, err := reconciler.Reconcile(expected.ctx, expected.req)
	if expected.res != result {
		t.Error("Expected response :", expected.res, " but got ", result)
	}
	if expected.errStr != err.Error() {
		t.Error("Expected error:", expected.errStr, " but got ", err)
	}
}

func TestReconcileToReturnErrorWhileFetchingWorkerSlice(t *testing.T) {
	expected := struct {
		ctx    context.Context
		req    reconcile.Request
		res    reconcile.Result
		errStr string
	}{
		context.WithValue(context.Background(), types.NamespacedName{Namespace: "kube-slice", Name: "kube-slice"}, controllerSlice),
		reconcile.Request{NamespacedName: types.NamespacedName{Name: "test-slice", Namespace: "kubeslice-system"}},
		reconcile.Result{},
		"object not found",
	}

	client := NewClient()

	ctx := context.WithValue(context.Background(), types.NamespacedName{Name: "test-slice", Namespace: "kubeslice-system"}, controllerSlice)
	sliceKey := types.NamespacedName{Namespace: "kubeslice-system", Name: "test-slice"}

	//Expectations
	client.On("Get",
		mock.IsType(ctx),
		mock.IsType(sliceKey),
		mock.IsType(&workerv1alpha1.WorkerSliceConfig{}),
	).Return(nil)
	client.On("Update",
		mock.IsType(ctx),
		mock.IsType(controllerSlice),
		mock.IsType([]k8sclient.UpdateOption(nil)),
	).Return(nil)
	client.On("Get",
		mock.IsType(ctx),
		mock.IsType(sliceKey),
		mock.IsType(&v1beta1.Slice{}),
	).Return(errors.New("object not found"))

	reconciler := &SliceReconciler{
		Client:     client,
		MeshClient: client,
		Log:        ctrl.Log.WithName("controller").WithName("controllers").WithName("SliceConfig"),
	}
	result, err := reconciler.Reconcile(expected.ctx, expected.req)
	if expected.res != result {
		t.Error("Expected response :", expected.res, " but got ", result)
	}
	if expected.errStr != err.Error() {
		t.Error("Expected error:", expected.errStr, " but got ", err)
	}
}

func TestReconcileToUpdateWorkerSlice(t *testing.T) {
	expected := struct {
		ctx    context.Context
		req    reconcile.Request
		res    reconcile.Result
		errStr error
	}{
		context.WithValue(context.Background(), types.NamespacedName{Namespace: "kube-slice", Name: "kube-slice"}, controllerSlice),
		reconcile.Request{NamespacedName: types.NamespacedName{Name: "test-slice", Namespace: "kubeslice-system"}},
		reconcile.Result{},
		nil,
	}
	client := NewClient()
	ctx := context.WithValue(context.Background(), types.NamespacedName{Name: "test-slice", Namespace: "kubeslice-system"}, controllerSlice)
	sliceKey := types.NamespacedName{Namespace: "kubeslice-system", Name: "test-slice"}

	//Expectations
	client.On("Get",
		mock.IsType(ctx),
		mock.IsType(sliceKey),
		mock.IsType(&workerv1alpha1.WorkerSliceConfig{}),
	).Return(nil)
	client.On("Update",
		mock.IsType(ctx),
		mock.IsType(controllerSlice),
		mock.IsType([]k8sclient.UpdateOption(nil)),
	).Return(nil)
	client.On("Get",
		mock.IsType(ctx),
		mock.IsType(sliceKey),
		mock.IsType(&v1beta1.Slice{}),
	).Return(nil)
	client.StatusMock.On("Update",
		mock.IsType(ctx),
		mock.IsType(workerslice),
		mock.IsType([]k8sclient.UpdateOption(nil)),
	).Return(nil)

	reconciler := &SliceReconciler{
		Client:     client,
		MeshClient: client,
		Log:        ctrl.Log.WithName("controller").WithName("controllers").WithName("SliceConfig"),
	}
	result, err := reconciler.Reconcile(expected.ctx, expected.req)
	if expected.res != result {
		t.Error("Expected response :", expected.res, " but got ", result)
	}
	if expected.errStr != err {
		t.Error("Expected error:", expected.errStr, " but got ", err)
	}
}

func TestUpdateSliceConfig(t *testing.T) {
	expected := struct {
		ctx context.Context
		req reconcile.Request
		res reconcile.Result
		err error
	}{
		context.WithValue(context.Background(), types.NamespacedName{Namespace: "kubeslice-system", Name: "test-slice"}, controllerSlice),
		reconcile.Request{NamespacedName: types.NamespacedName{Name: "test-slice", Namespace: "kubeslice-system"}},
		reconcile.Result{},
		nil,
	}
	client := NewClient()

	reconciler := &SliceReconciler{
		Client:     client,
		MeshClient: client,
		Log:        ctrl.Log.WithName("controller").WithName("controllers").WithName("SliceConfig"),
	}
	ctx := context.WithValue(context.Background(), types.NamespacedName{Name: "test-slice", Namespace: "kubeslice-system"}, controllerSlice)

	client.StatusMock.On("Update",
		mock.IsType(ctx),
		mock.IsType(&kubeslicev1beta1.Slice{}),
		mock.IsType([]k8sclient.UpdateOption(nil)),
	).Return(nil)
	err := reconciler.updateSliceConfig(expected.ctx, workerslice, controllerSlice)
	if expected.err != err {
		t.Error("Expected error:", expected.err, " but got ", err)
	}
}

func TestUpdateSliceConfigByModyfingSubnetOfControllerSlice(t *testing.T) {
	expected := struct {
		ctx context.Context
		req reconcile.Request
		res reconcile.Result
		err error
	}{
		context.WithValue(context.Background(), types.NamespacedName{Namespace: "kubeslice-system", Name: "test-slice"}, controllerSlice),
		reconcile.Request{NamespacedName: types.NamespacedName{Name: "test-slice", Namespace: "kubeslice-system"}},
		reconcile.Result{},
		nil,
	}
	client := NewClient()

	reconciler := &SliceReconciler{
		Client:     client,
		MeshClient: client,
		Log:        ctrl.Log.WithName("controller").WithName("controllers").WithName("SliceConfig"),
	}
	ctx := context.WithValue(context.Background(), types.NamespacedName{Name: "test-slice", Namespace: "kubeslice-system"}, controllerSlice)

	client.StatusMock.On("Update",
		mock.IsType(ctx),
		mock.IsType(workerslice),
		mock.IsType([]k8sclient.UpdateOption(nil)),
	).Return(nil)
	controllerSlice.Spec.SliceSubnet = "10.0.0.2/16"
	workerslice.Status = kubeslicev1beta1.SliceStatus{}
	err := reconciler.updateSliceConfig(expected.ctx, workerslice, controllerSlice)
	if expected.err != err {
		t.Error("Expected error:", expected.err, " but got ", err)
	}
	if workerslice.Status.SliceConfig.SliceSubnet != controllerSlice.Spec.SliceSubnet {
		t.Error("Expected error:", controllerSlice.Spec.SliceSubnet, " but got ", workerslice.Status.SliceConfig.SliceSubnet)
	}
}
func TestDeleteSliceResourceOnWorker(t *testing.T) {
	expected := struct {
		ctx context.Context
		req reconcile.Request
		res reconcile.Result
		err error
	}{
		context.WithValue(context.Background(), types.NamespacedName{Namespace: "kubeslice-system", Name: "test-slice"}, controllerSlice),
		reconcile.Request{NamespacedName: types.NamespacedName{Name: "test-slice", Namespace: "kubeslice-system"}},
		reconcile.Result{},
		nil,
	}

	client := NewClient()

	reconciler := &SliceReconciler{
		Client:     client,
		MeshClient: client,
		Log:        ctrl.Log.WithName("controller").WithName("controllers").WithName("SliceConfig"),
	}

	client.On("Delete",
		mock.IsType(expected.ctx),
		mock.IsType(&kubeslicev1beta1.Slice{}),
		mock.IsType([]k8sclient.DeleteOption(nil)),
	).Return(nil)

	err := reconciler.deleteSliceResourceOnSpoke(expected.ctx, controllerSlice)
	if expected.err != err {
		t.Error("Expected error:", expected.err, " but got ", err)
	}
}<|MERGE_RESOLUTION|>--- conflicted
+++ resolved
@@ -47,19 +47,11 @@
 		DeletionTimestamp: &metav1.Time{Time: time.Now()},
 	},
 	Spec: workerv1alpha1.WorkerSliceConfigSpec{
-<<<<<<< HEAD
 		SliceName:     "test-slice",
 		SliceType:     "Application",
 		SliceSubnet:   "10.0.0.1/16",
 		SliceIpamType: "Local",
 		//IpamClusterOctet: 100,
-=======
-		SliceName:        "test-slice",
-		SliceType:        "Application",
-		SliceSubnet:      "10.0.0.1/16",
-		SliceIpamType:    "Local",
-		IpamClusterOctet: hundred,
->>>>>>> 5bc6b48c
 	},
 }
 
